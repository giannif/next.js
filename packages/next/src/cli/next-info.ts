#!/usr/bin/env node

import os from 'os'
import childProcess from 'child_process'

<<<<<<< HEAD
import chalk from 'next/dist/compiled/chalk'
import '../server/node-polyfill-fetch'
import { CliCommand } from '../lib/commands'
=======
import { bold, cyan, yellow } from '../lib/picocolors'
import type { CliCommand } from '../lib/commands'
>>>>>>> 354705d1
import { PHASE_INFO } from '../shared/lib/constants'
import loadConfig from '../server/config'

const dir = process.cwd()

type TaskResult = {
  // Additional messages to notify to the users, i.e certain script cannot be run due to missing xyz.
  messages?: string | undefined
  // Output of the script, either fails or success. This'll be printed to stdout or written into a file.
  output?: string | undefined
  result: 'pass' | 'fail' | 'skipped'
}

type TaskScript = () => Promise<TaskResult>
type PlatformTaskScript =
  | {
      win32: TaskScript
      linux?: TaskScript
      darwin?: TaskScript
      default?: TaskScript
    }
  | {
      linux: TaskScript
      win32?: TaskScript
      darwin?: TaskScript
      default?: TaskScript
    }
  | {
      darwin: TaskScript
      win32?: TaskScript
      linux?: TaskScript
      default?: TaskScript
    }
  | {
      // A common task script if task does not need to be platform specific.
      default: TaskScript
      win32?: TaskScript
      linux?: TaskScript
      darwin?: TaskScript
    }

function getPackageVersion(packageName: string) {
  try {
    return require(`${packageName}/package.json`).version
  } catch {
    return 'N/A'
  }
}

async function getNextConfig() {
  const config = await loadConfig(PHASE_INFO, dir)

  return {
    output: config.output ?? 'N/A',
  }
}

/**
 * Returns the version of the specified binary, by supplying `--version` argument.
 * N/A if it fails to run the binary.
 */
function getBinaryVersion(binaryName: string) {
  try {
    return childProcess
      .execFileSync(binaryName, ['--version'])
      .toString()
      .trim()
  } catch {
    return 'N/A'
  }
}

function printHelp() {
  console.log(
    `
Description
  Prints relevant details about the current system which can be used to report Next.js bugs

Usage
  $ next info

Options
  --help, -h    Displays this message
  --verbose     Collect additional information for debugging

Learn more: ${cyan('https://nextjs.org/docs/api-reference/cli#info')}`
  )
}

/**
 * Collect basic next.js installation information and print it to stdout.
 */
async function printDefaultInfo() {
  const installedRelease = getPackageVersion('next')
  const nextConfig = await getNextConfig()

  console.log(`
Operating System:
  Platform: ${os.platform()}
  Arch: ${os.arch()}
  Version: ${os.version()}
Binaries:
  Node: ${process.versions.node}
  npm: ${getBinaryVersion('npm')}
  Yarn: ${getBinaryVersion('yarn')}
  pnpm: ${getBinaryVersion('pnpm')}
Relevant Packages:
  next: ${installedRelease}
  eslint-config-next: ${getPackageVersion('eslint-config-next')}
  react: ${getPackageVersion('react')}
  react-dom: ${getPackageVersion('react-dom')}
  typescript: ${getPackageVersion('typescript')}
Next.js Config:
  output: ${nextConfig.output}

`)

  try {
    const res = await fetch(
      'https://api.github.com/repos/vercel/next.js/releases'
    )
    const releases = await res.json()
    const newestRelease = releases[0].tag_name.replace(/^v/, '')

    if (installedRelease !== newestRelease) {
      console.warn(
        `${yellow(
          bold('warn')
        )}  - Latest canary version not detected, detected: "${installedRelease}", newest: "${newestRelease}".
        Please try the latest canary version (\`npm install next@canary\`) to confirm the issue still exists before creating a new issue.
        Read more - https://nextjs.org/docs/messages/opening-an-issue`
      )
    }
  } catch (e) {
    console.warn(
      `${yellow(
        bold('warn')
      )}  - Failed to fetch latest canary version. (Reason: ${
        (e as Error).message
      }.)
      Detected "${installedRelease}". Visit https://github.com/vercel/next.js/releases.
      Make sure to try the latest canary version (eg.: \`npm install next@canary\`) to confirm the issue still exists before creating a new issue.
      Read more - https://nextjs.org/docs/messages/opening-an-issue`
    )
  }
}

/**
 * Using system-installed tools per each platform, trying to read shared dependencies of next-swc.
 * This is mainly for debugging DLOPEN failure.
 *
 * We don't / can't install these tools by ourselves, will skip the check if we can't find them.
 */
async function runSharedDependencyCheck(
  tools: Array<{ bin: string; checkArgs: Array<string>; args: Array<string> }>,
  skipMessage: string
): Promise<TaskResult> {
  const currentPlatform = os.platform()
  const spawn = require('next/dist/compiled/cross-spawn')
  const { getSupportedArchTriples } = require('../build/swc')
  const triples = getSupportedArchTriples()[currentPlatform]?.[os.arch()] ?? []
  // First, check if system have a tool installed. We can't install these by our own.

  const availableTools = []
  for (const tool of tools) {
    try {
      const check = spawn.sync(tool.bin, tool.checkArgs)
      if (check.status === 0) {
        availableTools.push(tool)
      }
    } catch {
      // ignore if existence check fails
    }
  }

  if (availableTools.length === 0) {
    return {
      messages: skipMessage,
      result: 'skipped',
    }
  }

  const outputs: Array<string> = []
  let result: 'pass' | 'fail' = 'fail'

  for (const triple of triples) {
    const triplePkgName = `@next/swc-${triple.platformArchABI}`
    let resolved
    try {
      resolved = require.resolve(triplePkgName)
    } catch (e) {
      return {
        messages:
          'Cannot find next-swc installation, skipping dependencies check',
        result: 'skipped',
      }
    }

    for (const tool of availableTools) {
      const proc = spawn(tool.bin, [...tool.args, resolved])
      outputs.push(`Running ${tool.bin} ------------- `)
      // Captures output, doesn't matter if it fails or not since we'll forward both to output.
      const procPromise = new Promise((resolve) => {
        proc.stdout.on('data', function (data: string) {
          outputs.push(data)
        })
        proc.stderr.on('data', function (data: string) {
          outputs.push(data)
        })
        proc.on('close', (c: any) => resolve(c))
      })

      let code = await procPromise
      if (code === 0) {
        result = 'pass'
      }
    }
  }

  return {
    output: outputs.join('\n'),
    result,
  }
}

/**
 * Collect additional diagnostics information.
 */
async function printVerbose() {
  const fs = require('fs')
  const currentPlatform = os.platform()

  if (
    currentPlatform !== 'win32' &&
    currentPlatform !== 'linux' &&
    currentPlatform !== 'darwin'
  ) {
    console.log(
      'Unsupported platform, only win32, linux, darwin are supported.'
    )
    return
  }

  // List of tasks to run.
  const tasks: Array<{
    title: string
    // If specified, only run this task on the specified platform.
    targetPlatform?: string | undefined
    scripts: PlatformTaskScript
  }> = [
    {
      title: 'Host system information',
      scripts: {
        default: async () => {
          // Node.js diagnostic report contains basic information, i.e OS version, CPU architecture, etc.
          // Only collect few addtional details here.
          const isWsl = require('next/dist/compiled/is-wsl')
          const ciInfo = require('next/dist/compiled/ci-info')
          const isDocker = require('next/dist/compiled/is-docker')

          const output = `
  WSL: ${isWsl}
  Docker: ${isDocker()}
  CI: ${ciInfo.isCI ? ciInfo.name || 'unknown' : 'false'}
`

          return {
            output,
            result: 'pass',
          }
        },
      },
    },
    {
      title: 'Next.js installation',
      scripts: {
        default: async () => {
          const installedRelease = getPackageVersion('next')
          const nextConfig = await getNextConfig()
          const output = `
  Binaries:
    Node: ${process.versions.node}
    npm: ${getBinaryVersion('npm')}
    Yarn: ${getBinaryVersion('yarn')}
    pnpm: ${getBinaryVersion('pnpm')}
  Relevant Packages:
    next: ${installedRelease}
    eslint-config-next: ${getPackageVersion('eslint-config-next')}
    react: ${getPackageVersion('react')}
    react-dom: ${getPackageVersion('react-dom')}
    typescript: ${getPackageVersion('typescript')}
  Next.js Config:
    output: ${nextConfig.output}

`
          return {
            output,
            result: 'pass',
          }
        },
      },
    },
    {
      title: 'Node.js diagnostic report',
      scripts: {
        default: async () => {
          const report = process.report?.getReport()

          if (!report) {
            return {
              messages: 'Node.js diagnostic report is not available.',
              result: 'fail',
            }
          }

          const { header, javascriptHeap, sharedObjects } =
            report as any as Record<string, any>
          // Delete some fields potentially containing sensitive information.
          delete header?.cwd
          delete header?.commandLine
          delete header?.host
          delete header?.cpus
          delete header?.networkInterfaces

          const reportSummary = {
            header,
            javascriptHeap,
            sharedObjects,
          }

          return {
            output: JSON.stringify(reportSummary, null, 2),
            result: 'pass',
          }
        },
      },
    },
    {
      title: 'next-swc installation',
      scripts: {
        default: async () => {
          const output = [] as any

          // First, try to load next-swc via loadBindings.
          try {
            const { loadBindings } = require('../build/swc')
            const bindings = await loadBindings()
            // Run arbitary function to verify the bindings are loaded correctly.
            const target = bindings.getTargetTriple()

            // We think next-swc is installed correctly if getTargetTriple returns.
            return {
              output: `next-swc is installed correctly for ${target}`,
              result: 'pass',
            }
          } catch (e) {
            output.push(`loadBindings() failed: ${(e as Error).message}`)
          }

          const {
            platformArchTriples,
          } = require('next/dist/compiled/@napi-rs/triples')
          const triples = platformArchTriples[currentPlatform]?.[os.arch()]

          if (!triples || triples.length === 0) {
            return {
              messages: `No target triples found for ${currentPlatform} / ${os.arch()}`,
              result: 'fail',
            }
          }

          // Trying to manually resolve corresponding target triples to see if bindings are physically located.
          const path = require('path')
          let fallbackBindingsDirectory
          try {
            const nextPath = path.dirname(require.resolve('next/package.json'))
            fallbackBindingsDirectory = path.join(nextPath, 'next-swc-fallback')
          } catch (e) {
            // Not able to locate next package from current running location, skipping fallback bindings check.
          }

          const tryResolve = (pkgName: string) => {
            try {
              const resolved = require.resolve(pkgName)
              const fileExists = fs.existsSync(resolved)
              let loadError
              let loadSuccess

              try {
                loadSuccess = !!require(resolved).getTargetTriple()
              } catch (e) {
                loadError = (e as Error).message
              }

              output.push(
                `${pkgName} exists: ${fileExists} for the triple ${loadSuccess}`
              )
              if (loadError) {
                output.push(`${pkgName} load failed: ${loadError ?? 'unknown'}`)
              }

              if (loadSuccess) {
                return true
              }
            } catch (e) {
              output.push(
                `${pkgName} resolve failed: ${
                  (e as Error).message ?? 'unknown'
                }`
              )
            }
            return false
          }

          for (const triple of triples) {
            const triplePkgName = `@next/swc-${triple.platformArchABI}`
            // Check installed optional dependencies. This is the normal way package being installed.
            // For the targets have multiple triples (gnu / musl), if any of them loads successfully, we consider as installed.
            if (tryResolve(triplePkgName)) {
              break
            }

            // Check if fallback binaries are installed.
            if (!fallbackBindingsDirectory) {
              continue
            }

            tryResolve(path.join(fallbackBindingsDirectory, triplePkgName))
          }

          return {
            output: output.join('\n'),
            result: 'pass',
          }
        },
      },
    },
    {
      // For the simplicity, we only check the correctly installed optional dependencies -
      // as this is mainly for checking DLOPEN failure. If user hit MODULE_NOT_FOUND,
      // expect above next-swc installation would give some hint instead.
      title: 'next-swc shared object dependencies',
      scripts: {
        linux: async () => {
          const skipMessage =
            'This diagnostics uses system-installed tools (ldd) to check next-swc dependencies, but it is not found. Skipping dependencies check.'

          return await runSharedDependencyCheck(
            [
              {
                bin: 'ldd',
                checkArgs: ['--help'],
                args: ['--verbose'],
              },
            ],
            skipMessage
          )
        },
        win32: async () => {
          const skipMessage = `This diagnostics uses system-installed tools (dumpbin.exe) to check next-swc dependencies, but it was not found in the path. Skipping dependencies check.
          dumpbin (https://learn.microsoft.com/en-us/cpp/build/reference/dumpbin-reference) is a part of Microsoft VC toolset,
          can be installed with Windows SDK, Windows Build tools or Visual Studio.

          Please make sure you have one of them installed and dumpbin.exe is in the path.
          `

          return await runSharedDependencyCheck(
            [
              {
                bin: 'dumpbin.exe',
                checkArgs: ['/summary'],
                args: ['/imports'],
              },
            ],
            skipMessage
          )
        },
        darwin: async () => {
          const skipMessage =
            'This diagnostics uses system-installed tools (otools, dyld_info) to check next-swc dependencies, but none of them are found. Skipping dependencies check.'

          return await runSharedDependencyCheck(
            [
              {
                bin: 'otool',
                checkArgs: ['--version'],
                args: ['-L'],
              },
              {
                bin: 'dyld_info',
                checkArgs: [],
                args: [],
              },
            ],
            skipMessage
          )
        },
      },
    },
  ]

  // Collected output after running all tasks.
  const report: Array<{
    title: string
    result: TaskResult
  }> = []

  console.log('\n')
  for (const task of tasks) {
    if (task.targetPlatform && task.targetPlatform !== currentPlatform) {
      report.push({
        title: task.title,
        result: {
          messages: undefined,
          output: `[SKIPPED (${os.platform()} / ${task.targetPlatform})] ${
            task.title
          }`,
          result: 'skipped',
        },
      })
      continue
    }

    const taskScript = task.scripts[currentPlatform] ?? task.scripts.default!
    let taskResult: TaskResult
    try {
      taskResult = await taskScript()
    } catch (e) {
      taskResult = {
        messages: `Unexpected failure while running diagnostics: ${
          (e as Error).message
        }`,
        result: 'fail',
      }
    }

    console.log(`- ${task.title}: ${taskResult.result}`)
    if (taskResult.messages) {
      console.log(`  ${taskResult.messages}`)
    }

    report.push({
      title: task.title,
      result: taskResult,
    })
  }

  console.log(`\n${bold('Generated diagnostics report')}`)

  console.log(`\nPlease copy below report and paste it into your issue.`)
  for (const { title, result } of report) {
    console.log(`\n### ${title}`)

    if (result.messages) {
      console.log(result.messages)
    }

    if (result.output) {
      console.log(result.output)
    }
  }
}

/**
 * Runs few scripts to collect system information to help with debugging next.js installation issues.
 * There are 2 modes, by default it collects basic next.js installation with runtime information. If
 * `--verbose` mode is enabled it'll try to collect, verify more data for next-swc installation and others.
 */
const nextInfo: CliCommand = async (args) => {
  if (args['--help']) {
    printHelp()
    return
  }

  if (!args['--verbose']) {
    await printDefaultInfo()
  } else {
    await printVerbose()
  }
}

export { nextInfo }<|MERGE_RESOLUTION|>--- conflicted
+++ resolved
@@ -3,14 +3,8 @@
 import os from 'os'
 import childProcess from 'child_process'
 
-<<<<<<< HEAD
-import chalk from 'next/dist/compiled/chalk'
-import '../server/node-polyfill-fetch'
-import { CliCommand } from '../lib/commands'
-=======
 import { bold, cyan, yellow } from '../lib/picocolors'
 import type { CliCommand } from '../lib/commands'
->>>>>>> 354705d1
 import { PHASE_INFO } from '../shared/lib/constants'
 import loadConfig from '../server/config'
 
